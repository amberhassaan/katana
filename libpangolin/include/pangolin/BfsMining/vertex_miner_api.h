--- conflicted
+++ resolved
@@ -63,13 +63,8 @@
     }
     return all_connected;
   }
-<<<<<<< HEAD
-  static inline bool is_connected(Graph& g, unsigned a, unsigned b) {
+  static inline bool is_connected(PangolinGraph& g, unsigned a, unsigned b) {
     if (g.getSavedDegree(a) == 0 || g.getSavedDegree(b) == 0)
-=======
-  static inline bool is_connected(PangolinGraph& g, unsigned a, unsigned b) {
-    if (g.get_degree(a) == 0 || g.get_degree(b) == 0)
->>>>>>> 4477a09a
       return false;
     unsigned key    = a;
     unsigned search = b;
@@ -81,14 +76,8 @@
     auto end   = g.edge_end(search);
     return binary_search(g, key, begin, end);
   }
-<<<<<<< HEAD
-  static inline int is_connected_dag(Graph& g, unsigned key, unsigned search) {
+  static inline int is_connected_dag(PangolinGraph& g, unsigned key, unsigned search) {
     if (g.getSavedDegree(search) == 0)
-=======
-  static inline int is_connected_dag(PangolinGraph& g, unsigned key,
-                                     unsigned search) {
-    if (g.get_degree(search) == 0)
->>>>>>> 4477a09a
       return false;
     auto begin = g.edge_begin(search);
     auto end   = g.edge_end(search);
