/** Statistic type -*- C++ -*-
 * @file
 * @section License
 *
 * This file is part of Galois.  Galoisis a framework to exploit
 * amorphous data-parallelism in irregular programs.
 *
 * Galois is free software: you can redistribute it and/or modify it
 * under the terms of the GNU Lesser General Public License as
 * published by the Free Software Foundation, either version 3 of the
 * License, or (at your option) any later version.
 *
 * Galois is distributed in the hope that it will be useful, but
 * WITHOUT ANY WARRANTY; without even the implied warranty of
 * MERCHANTABILITY or FITNESS FOR A PARTICULAR PURPOSE.  See the GNU
 * Lesser General Public License for more details.
 *
 * You should have received a copy of the GNU Lesser General Public
 * License along with Galois.  If not, see
 * <http://www.gnu.org/licenses/>.
 *
 * @section Copyright
 *
 * Copyright (C) 2015, The University of Texas at Austin. All rights
 * reserved.
 *
 * @author Andrew Lenharth <andrewl@lenharth.org>
 */

#ifndef GALOIS_STATISTIC_H
#define GALOIS_STATISTIC_H

#include "Galois/Substrate/PerThreadStorage.h"
#include "Galois/Runtime/Support.h"
#include "Galois/Runtime/Sampling.h"
#include "Galois/Timer.h"

#include "boost/utility.hpp"

#include <deque>

namespace Galois {

/**
 * Basic per-thread statistics counter.
 */
template<typename Ty>
class StatisticBase {
  std::string statname;
  std::string loopname;
  Substrate::PerThreadStorage<std::pair<bool, Ty> > vals;

public:
  StatisticBase(const std::string& _sn, std::string _ln = "(NULL)", Ty init = Ty())
    : statname(_sn), loopname(_ln), vals(false,init) { }
  
  ~StatisticBase() {
    report();
  }

  //! Adds stat to stat pool, usually deconsructor or StatManager calls this for you.
  void report() {
    for (auto x = 0; x < vals.size(); ++x)  {
      auto* ptr = vals.getRemote(x);
      if (ptr->first)
        Galois::Runtime::reportStat(loopname, statname, ptr->second, x);
    }
  }

  StatisticBase& operator+=(Ty v) {
    auto* ptr = vals.getLocal();
    ptr->first = true;
    ptr->second += v;
    return *this;
  }
};

using Statistic = StatisticBase<unsigned long>;

/**
 * Controls lifetime of stats. Users usually instantiate in main to print out
 * statistics at program exit.
 */
class StatManager: private boost::noncopyable {
  std::deque<Statistic*> stats;

public:
  ~StatManager() {
<<<<<<< HEAD
    for (std::deque<Statistic*>::iterator ii = stats.begin(), ei = stats.end(); ii != ei; ++ii) {
      (*ii)->report();
    }
    Galois::Runtime::printDistStats();
  }
  void dump_stats(){
    for (std::deque<Statistic*>::iterator ii = stats.begin(), ei = stats.end(); ii != ei; ++ii) {
      (*ii)->report();
    }
    Galois::Runtime::printDistStats();
=======
    for(auto* s : stats)
      s->report();
    Galois::Runtime::printStats();
>>>>>>> 32993b3f
  }
  //! Statistics that are not lexically scoped must be added explicitly
  void push(Statistic& s) {
    stats.push_back(&s);
  }
};

//! Flag type for {@link StatTimer}
struct start_now_t {};
constexpr start_now_t start_now = start_now_t();

//! Provides statistic interface around timer
class StatTimer : public TimeAccumulator {
  const char* name;
  const char* loopname;
  bool main;
  bool valid;

protected:
  void init(const char* n, const char* l, bool m, bool s) {
    name = n;
    loopname = l;
    main = m;
    valid = false;
    if (s)
      start();
  }

public:
  StatTimer(const char* n) { init(n, 0, false, false); }
  StatTimer(const char* n, start_now_t t) { init(n, 0, false, true); }

  StatTimer(const char* n, const char* l) { init(n, l, false, false); }
  StatTimer(const char* n, const char* l, start_now_t t) { init(n, l, false, true); }

  StatTimer() { init("Time", 0, true, false); }
  StatTimer(start_now_t t) { init("Time", 0, true, true); }

  ~StatTimer() {
    if (valid)
      stop();
<<<<<<< HEAD
    //if (TimeAccumulator::get()) // only report non-zero stat
      Galois::Runtime::reportStat(loopname, name, get());
=======
    if (TimeAccumulator::get()) // only report non-zero stat
      Galois::Runtime::reportStat(loopname, name, get(), Substrate::ThreadPool::getTID());
>>>>>>> 32993b3f
  }

  void start() {
    if (main)
      Galois::Runtime::beginSampling();
    TimeAccumulator::start();
    valid = true;
  }

  void stop() {
    valid = false;
    TimeAccumulator::stop();
    if (main)
      Galois::Runtime::endSampling();
  }
};

}
#endif<|MERGE_RESOLUTION|>--- conflicted
+++ resolved
@@ -86,22 +86,9 @@
 
 public:
   ~StatManager() {
-<<<<<<< HEAD
-    for (std::deque<Statistic*>::iterator ii = stats.begin(), ei = stats.end(); ii != ei; ++ii) {
-      (*ii)->report();
-    }
-    Galois::Runtime::printDistStats();
-  }
-  void dump_stats(){
-    for (std::deque<Statistic*>::iterator ii = stats.begin(), ei = stats.end(); ii != ei; ++ii) {
-      (*ii)->report();
-    }
-    Galois::Runtime::printDistStats();
-=======
     for(auto* s : stats)
       s->report();
     Galois::Runtime::printStats();
->>>>>>> 32993b3f
   }
   //! Statistics that are not lexically scoped must be added explicitly
   void push(Statistic& s) {
@@ -143,13 +130,8 @@
   ~StatTimer() {
     if (valid)
       stop();
-<<<<<<< HEAD
-    //if (TimeAccumulator::get()) // only report non-zero stat
-      Galois::Runtime::reportStat(loopname, name, get());
-=======
     if (TimeAccumulator::get()) // only report non-zero stat
       Galois::Runtime::reportStat(loopname, name, get(), Substrate::ThreadPool::getTID());
->>>>>>> 32993b3f
   }
 
   void start() {
