#!/bin/bash

if [ "$(basename -- $0)" == "iss_load_modules.sh" ]; then
  echo "Source this file instead of running directly" >&2
  exit 1
fi

# first up remove everything
module purge

module load sl6
module use /net/faraday/workspace/local/modules/modulefiles
module load lapack
module load vtune

#if [ "$1" == "intel" ]; then
#    module load intel
#    module load cmake
#else 
#    module load gcc/4.8.1-scale
#    module load cmake
#fi

module load atc
module load cmake
module load tbb
module load boost
module load eigen
module load neon
module load subversion
module load git

if [ "$1" != "min" ]; then
  module load gdb
  module load mkl
  module load mpich2
  module load gnuplot
  module load doxygen
<<<<<<< HEAD
  module load python
=======
  module load texlive
  module load ghostscript
  module load python
  module load screen
  module load valgrind
>>>>>>> 387f9092
fi<|MERGE_RESOLUTION|>--- conflicted
+++ resolved
@@ -36,13 +36,9 @@
   module load mpich2
   module load gnuplot
   module load doxygen
-<<<<<<< HEAD
-  module load python
-=======
   module load texlive
   module load ghostscript
   module load python
   module load screen
   module load valgrind
->>>>>>> 387f9092
 fi