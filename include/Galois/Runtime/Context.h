/** simple galois context and contention manager -*- C++ -*-
 * @file
 * @section License
 *
 * Galois, a framework to exploit amorphous data-parallelism in irregular
 * programs.
 *
 * Copyright (C) 2012, The University of Texas at Austin. All rights reserved.
 * UNIVERSITY EXPRESSLY DISCLAIMS ANY AND ALL WARRANTIES CONCERNING THIS
 * SOFTWARE AND DOCUMENTATION, INCLUDING ANY WARRANTIES OF MERCHANTABILITY,
 * FITNESS FOR ANY PARTICULAR PURPOSE, NON-INFRINGEMENT AND WARRANTIES OF
 * PERFORMANCE, AND ANY WARRANTY THAT MIGHT OTHERWISE ARISE FROM COURSE OF
 * DEALING OR USAGE OF TRADE.  NO WARRANTY IS EITHER EXPRESS OR IMPLIED WITH
 * RESPECT TO THE USE OF THE SOFTWARE OR DOCUMENTATION. Under no circumstances
 * shall University be liable for incidental, special, indirect, direct or
 * consequential damages or loss of profits, interruption of business, or
 * related expenses which may arise from use of Software or Documentation,
 * including but not limited to those resulting from defects in Software and/or
 * Documentation, or loss or inaccuracy of data of any kind.
 *
 * @section Description
 *
 * @author Andrew Lenharth <andrewl@lenharth.org>
 */
#ifndef GALOIS_RUNTIME_CONTEXT_H
#define GALOIS_RUNTIME_CONTEXT_H

#include "Galois/MethodFlags.h"
#include "Galois/Runtime/ll/PtrLock.h"
#include "Galois/Runtime/ll/gio.h"
#include <cassert>
#include <cstdlib>
#include <setjmp.h>

<<<<<<< HEAD
=======
//! Throwing exceptions can be a scalability bottleneck.
//! Set to zero to use longjmp hack, otherwise make sure that
//! you use a fixed c++ runtime that improves scalability of
//! exceptions. 
//!
//! Update: longjmp hack is broken on newer g++ (e.g. 4.7.1)
//#define GALOIS_USE_EXCEPTION_HANDLER 0
#define GALOIS_USE_EXCEPTION_HANDLER 1

>>>>>>> 30f61b28
namespace Galois {
namespace Runtime {

//forward declaration for throw list
class Lockable;

//Things we can throw:
struct conflict_ex { Lockable* obj; };
struct break_ex {};
struct failsafe_ex{};
struct remote_ex; //tried to access a remote object

enum PendingFlag {
  NON_DET,
  PENDING,
  COMMITTING
};

//! Used by deterministic and ordered executor
void setPending(PendingFlag value);
PendingFlag getPending ();

#define CHK_LOCK ((Galois::Runtime::SimpleRuntimeContext*)0x422)
#define USE_LOCK ((Galois::Runtime::SimpleRuntimeContext*)0x423)

class SimpleRuntimeContext;
namespace Distributed {
class LocalDirectory;
class RemoteDirectory;
}

namespace DeterministicImpl {
template <typename, typename>
struct DeterministicContext;
}

//! All objects that may be locked (nodes primarily) must inherit from Lockable.
//! Use an intrusive list to track objects in a context without allocation overhead
class Lockable {
  LL::PtrLock<SimpleRuntimeContext, true> Owner;
  Lockable* next;
  friend class SimpleRuntimeContext;
  friend class Distributed::LocalDirectory;
  friend class Distributed::RemoteDirectory;
  template <typename, typename>
<<<<<<< HEAD
    friend struct Galois::Runtime::DeterministicWork::DeterministicContext;
=======
    friend class Galois::Runtime::DeterministicImpl::DeterministicContext;
>>>>>>> 30f61b28
public:
  LL::PtrLock<void, true> auxPtr;
  Lockable() :next(0) {}
};

class SimpleRuntimeContext {
protected:
  //! The locks we hold
  Lockable* locks;
  bool customAcquire;

  virtual void sub_acquire(Lockable* L);

public:
  SimpleRuntimeContext(bool child = false): locks(0), customAcquire(child) { }
  virtual ~SimpleRuntimeContext();

  void start_iteration() {
    assert(!locks);
  }
  
  unsigned cancel_iteration();
  unsigned commit_iteration();
  void acquire(Lockable* L);
  bool do_trylock(Lockable* L);
  void do_unlock(Lockable* L);
  void *do_getValue(Lockable* L);
  bool do_isMagicLock(Lockable* L);
  void do_setMagicLock(Lockable* L);
};

//! get the current conflict detection class, may be null if not in parallel region
SimpleRuntimeContext* getThreadContext();

//! used by the parallel code to set up conflict detection per thread
void setThreadContext(SimpleRuntimeContext* n);


//! Helper function to decide if the conflict detection lock should be taken
static inline bool shouldLock(Galois::MethodFlag g) {
  // Mask out additional "optional" flags
  switch (g & MethodFlag::ALL) {
  case MethodFlag::NONE:
  case MethodFlag::SAVE_UNDO:
    return false;
  case MethodFlag::ALL:
  case MethodFlag::CHECK_CONFLICT:
    return true;
  default:
    GALOIS_ERROR(true, "shouldn't get here");
    return false;
  }
}

//! actual locking function.  Will always lock.
void doAcquire(Lockable* C);

//! Master function which handles conflict detection
//! used to acquire a lockable thing
static inline void acquire(Lockable* C, Galois::MethodFlag m) {
  if (shouldLock(m))
    doAcquire(C);
}

bool do_isMagicLock(Lockable* C);

static inline bool isMagicLock(Lockable* C) {
   return do_isMagicLock(C);
}

void do_setMagicLock(Lockable* C);

static inline void setMagicLock(Lockable* C) {
   do_setMagicLock(C);
   return;
}

void *do_getValue(Lockable* C);

static inline void *getValue(Lockable* C) {
   return do_getValue(C);
}

bool do_trylock(Lockable* C);

static inline bool trylock(Lockable* C) {
   return do_trylock(C);
}

void do_unlock(Lockable* C);

static inline void unlock(Lockable* C) {
   do_unlock(C);
   return;
}

struct AlwaysLockObj {
  void operator()(Lockable* C) const {
    doAcquire(C);
  }
};

struct CheckedLockObj {
  Galois::MethodFlag m;
  CheckedLockObj(Galois::MethodFlag _m) :m(_m) {}
  void operator()(Lockable* C) const {
    acquire(C, m);
  }
};

//! Actually break for_each loop
void breakLoop();

void signalConflict(Lockable*);

void forceAbort();

}
} // end namespace Galois

#endif<|MERGE_RESOLUTION|>--- conflicted
+++ resolved
@@ -32,18 +32,8 @@
 #include <cstdlib>
 #include <setjmp.h>
 
-<<<<<<< HEAD
-=======
 //! Throwing exceptions can be a scalability bottleneck.
-//! Set to zero to use longjmp hack, otherwise make sure that
-//! you use a fixed c++ runtime that improves scalability of
-//! exceptions. 
-//!
-//! Update: longjmp hack is broken on newer g++ (e.g. 4.7.1)
-//#define GALOIS_USE_EXCEPTION_HANDLER 0
-#define GALOIS_USE_EXCEPTION_HANDLER 1
-
->>>>>>> 30f61b28
+
 namespace Galois {
 namespace Runtime {
 
@@ -89,11 +79,7 @@
   friend class Distributed::LocalDirectory;
   friend class Distributed::RemoteDirectory;
   template <typename, typename>
-<<<<<<< HEAD
-    friend struct Galois::Runtime::DeterministicWork::DeterministicContext;
-=======
-    friend class Galois::Runtime::DeterministicImpl::DeterministicContext;
->>>>>>> 30f61b28
+  friend struct Galois::Runtime::DeterministicImpl::DeterministicContext;
 public:
   LL::PtrLock<void, true> auxPtr;
   Lockable() :next(0) {}
