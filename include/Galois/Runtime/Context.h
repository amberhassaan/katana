--- conflicted
+++ resolved
@@ -34,33 +34,18 @@
 
 #include <cassert>
 #include <cstdlib>
-<<<<<<< HEAD
-=======
-
-#ifdef GALOIS_USE_LONGJMP
-#include <setjmp.h>
-#endif
->>>>>>> 4113c1e4
 
 namespace Galois {
 namespace Runtime {
 
-<<<<<<< HEAD
 //forward declaration for throw list
 class Lockable;
+class SimpleRuntimeContext;
 
 //Things we can throw:
 struct conflict_ex { Lockable* obj; };
 struct failsafe_ex{};
 //struct remote_ex { fatPointer ptr; };
-=======
-enum ConflictFlag {
-  CONFLICT = -1,
-  NO_CONFLICT = 0,
-  REACHED_FAILSAFE = 1,
-  BREAK = 2
-};
->>>>>>> 4113c1e4
 
 enum PendingFlag {
   NON_DET,
@@ -75,10 +60,14 @@
 //! used to release lock over exception path
 static inline void clearConflictLock() { }
 
-<<<<<<< HEAD
+class Releasable {
+public:
+  virtual ~Releasable() { }
+  virtual void release() = 0;
+};
+static inline void clearReleasable() { }
 
 class LockManagerBase; 
-class SimpleRuntimeContext;
 
 #if defined(GALOIS_USE_SEQ_ONLY)
 class Lockable { };
@@ -96,51 +85,6 @@
   static bool tryLock(Lockable* lockable) { return false; }
   static LockManagerBase* getOwner(Lockable* lockable) { return 0; }
 
-=======
-#ifdef GALOIS_USE_LONGJMP
-extern __thread jmp_buf hackjmp;
-
-/**
- * Stack-allocated classes that require their deconstructors to be called,
- * after an abort for instance, should inherit from this class. 
- */
-class Releasable {
-  Releasable* next;
-public:
-  Releasable();
-  virtual ~Releasable() { }
-  virtual void release() = 0;
-  void releaseAll();
-};
-void clearReleasable();
-#else
-class Releasable {
-public:
-  virtual ~Releasable() { }
-  virtual void release() = 0;
-};
-static inline void clearReleasable() { }
-#endif
-
-class LockManagerBase; 
-
-#if defined(GALOIS_USE_SEQ_ONLY)
-class Lockable { };
-
-class LockManagerBase: private boost::noncopyable {
-protected:
-  enum AcquireStatus {
-    FAIL, NEW_OWNER, ALREADY_OWNER
-  };
-
-  AcquireStatus tryAcquire(Lockable* lockable) { return FAIL; }
-  bool stealByCAS(Lockable* lockable, LockManagerBase* other) { return false; }
-  void ownByForce(Lockable* lockable) { }
-  void release (Lockable* lockable) {}
-  static bool tryLock(Lockable* lockable) { return false; }
-  static LockManagerBase* getOwner(Lockable* lockable) { return 0; }
-
->>>>>>> 4113c1e4
 };
 
 class SimpleRuntimeContext: public LockManagerBase {
@@ -171,80 +115,35 @@
   Lockable* next;
   friend class LockManagerBase;
   friend class SimpleRuntimeContext;
-<<<<<<< HEAD
   friend class LocalDirectory;
   friend class RemoteDirectory;
   friend bool isAcquired(Lockable*);                                                       
   friend bool isAcquiredBy(Lockable*, SimpleRuntimeContext*);                              
 
 public:
-  Lockable() :next(0) {}
-};
-
-class LockManagerBase: private boost::noncopyable {
-public:
-  //protected:
-=======
-public:
   constexpr Lockable() :next(0) {}
 };
 
 class LockManagerBase: private boost::noncopyable {
 protected:
->>>>>>> 4113c1e4
+public: //FIXME
   enum AcquireStatus {
     FAIL, NEW_OWNER, ALREADY_OWNER
   };
 
-<<<<<<< HEAD
-  AcquireStatus tryAcquire (Lockable* lockable);
-
-  bool stealByCAS(Lockable* lockable, LockManagerBase* other) {
-    assert (lockable != nullptr);
+  AcquireStatus tryAcquire(Lockable* lockable);
+
+  inline bool stealByCAS(Lockable* lockable, LockManagerBase* other) {
+    assert(lockable != nullptr);
     return lockable->owner.stealing_CAS(other, this);
   }
 
-  void ownByForce(Lockable* lockable) {
-    assert (lockable != nullptr);
-=======
-  AcquireStatus tryAcquire(Lockable* lockable);
-
-  inline bool stealByCAS(Lockable* lockable, LockManagerBase* other) {
-    assert(lockable != nullptr);
-    return lockable->owner.stealing_CAS(other, this);
-  }
-
   inline void ownByForce(Lockable* lockable) {
     assert(lockable != nullptr);
->>>>>>> 4113c1e4
     assert(!lockable->owner.getValue());
     lockable->owner.setValue(this);
   }
 
-<<<<<<< HEAD
-  void release (Lockable* lockable) {
-    assert (lockable != nullptr);
-    assert (getOwner (lockable) == this);
-    lockable->owner.unlock_and_clear ();
-  }
-
-  static bool tryLock(Lockable* lockable) {
-    assert (lockable != nullptr);
-    return lockable->owner.try_lock();
-  }
-
-  static LockManagerBase* getOwner (Lockable* lockable) {
-    assert (lockable != nullptr);
-    return lockable->owner.getValue ();
-  }
-
-
-
-};
-
-class SimpleRuntimeContext: public LockManagerBase {
-public:
-=======
   inline void release(Lockable* lockable) {
     assert(lockable != nullptr);
     assert(getOwner(lockable) == this);
@@ -263,24 +162,12 @@
 };
 
 class SimpleRuntimeContext: public LockManagerBase {
->>>>>>> 4113c1e4
+public: //FIXME
   //! The locks we hold
   Lockable* locks;
   bool customAcquire;
 
-<<<<<<< HEAD
   //protected:
-
-  static SimpleRuntimeContext* getOwner (Lockable* lockable) {
-    LockManagerBase* owner = LockManagerBase::getOwner (lockable);
-    // assert (dynamic_cast<SimpleRuntimeContext*> (owner) != nullptr);
-    return static_cast<SimpleRuntimeContext*> (owner);
-  }
-  virtual void subAcquire(Lockable* lockable);
-
-  void addToNhood (Lockable* lockable) {
-=======
-protected:
   friend void doAcquire(Lockable*);
 
   static SimpleRuntimeContext* getOwner(Lockable* lockable) {
@@ -291,22 +178,14 @@
   virtual void subAcquire(Lockable* lockable);
 
   void addToNhood(Lockable* lockable) {
->>>>>>> 4113c1e4
     assert(!lockable->next);
     lockable->next = locks;
     locks = lockable;
   }
 
   void acquire(Lockable* lockable);
-<<<<<<< HEAD
-  // XXX: overriding LockManagerBase version due to extra checks
   void release(Lockable* lockable);
 
-  friend void doAcquire (Lockable*);
-=======
-  void release(Lockable* lockable);
-
->>>>>>> 4113c1e4
 public:
   SimpleRuntimeContext(bool child = false): locks(0), customAcquire(child) { }
   virtual ~SimpleRuntimeContext() { }
@@ -345,10 +224,7 @@
     //GALOIS_DIE("shouldn't get here");
     assert(false);
   }
-<<<<<<< HEAD
-=======
   return false;
->>>>>>> 4113c1e4
 #endif
 }
 
@@ -363,25 +239,18 @@
 //! used to acquire a lockable thing
 inline void acquire(Lockable* lockable, Galois::MethodFlag m) {
   if (shouldLock(m)) {
-<<<<<<< HEAD
     doAcquire (lockable);
   }
 }
 
-inline bool isAcquired(Lockable* C) {                                                      
-  return C->owner.is_locked();                                                             
+inline bool isAcquired(Lockable* C) {
+  return C->owner.is_locked();
 }
 
 inline bool isAcquiredBy(Lockable* C, SimpleRuntimeContext* cnx) {
   return C->owner.getValue() == cnx;
 }
 
-=======
-    doAcquire(lockable);
-  }
-}
-
->>>>>>> 4113c1e4
 struct AlwaysLockObj {
   void operator()(Lockable* lockable) const {
     doAcquire(lockable);
