--- conflicted
+++ resolved
@@ -10,13 +10,7 @@
 
 void mazeRouteMSMD_finegrain(int iter, int expand, float costHeight,
                              int ripup_threshold, int mazeedge_Threshold,
-<<<<<<< HEAD
-                             Bool Ordering, int cost_type)
-{
-=======
-                             Bool Ordering, int cost_type,
-                             galois::InsertBag<int>* net_shuffle) {
->>>>>>> 3233172f
+                             Bool Ordering, int cost_type) {
   // LOCK = 0;
   galois::StatTimer timer_finegrain("fine grain function", "fine grain maze");
 
@@ -1073,7 +1067,7 @@
     }
   }
 
-  //cout << " i = vCap:" << v_costTable[vCapacity - 1] << " "
+  // cout << " i = vCap:" << v_costTable[vCapacity - 1] << " "
   //     << v_costTable[vCapacity] << " " << v_costTable[vCapacity + 1] << endl;
 
   /*forange = yGrid*xGrid;
