--- conflicted
+++ resolved
@@ -317,19 +317,14 @@
   galois::SharedMemSys G;
   LonestarStart(argc, argv, name, desc, url, &inputFile);
 
-<<<<<<< HEAD
   if (!symmetricGraph) {
     GALOIS_DIE("This application requires a symmetric graph input;"
                " please use the -symmetricGraph flag "
                " to indicate the input is a symmetric graph.");
   }
-
-  Graph graph, graph_next;
-  Graph* graph_curr;
-=======
+  
   galois::StatTimer totalTime("TimerTotal");
   totalTime.start();
->>>>>>> ccbe3a3c
 
   Graph graph;
   Graph graph_next;
